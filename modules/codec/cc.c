--- conflicted
+++ resolved
@@ -1257,38 +1257,7 @@
     {
         /* XDS block / End of XDS block */
     }
-<<<<<<< HEAD
     return i_screen_status;
-}
-=======
-    return b_screen_changed;
-}
-
-static char *Eia608Text( eia608_t *h, bool b_html )
-{
-    const int i_size = EIA608_SCREEN_ROWS * 10 * EIA608_SCREEN_COLUMNS+1;
-    struct eia608_screen *screen = &h->screen[h->i_screen];
-    bool b_first = true;
-    char *psz;
-
-    /* We allocate a buffer big enough for normal case */
-    psz = malloc( i_size );
-    if( !psz )
-        return NULL;
-    *psz = '\0';
-    if( b_html )
-        Eia608Strlcat( psz, "<text>", i_size );
-    for( int i = 0; i < EIA608_SCREEN_ROWS; i++ )
-    {
-        if( !b_first )
-            Eia608Strlcat( psz, b_html ? "<br />" : "\n", i_size );
-        b_first = false;
-
-        Eia608TextLine( screen, psz, i_size, i, b_html );
-    }
-    if( b_html )
-        Eia608Strlcat( psz, "</text>", i_size );
-    return psz;
 }
 
 
@@ -1541,4 +1510,3 @@
 
 
 
->>>>>>> 60080d51
